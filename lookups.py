'''
Chemevol - Python package to read in a star formation history file,
input galaxy parameters and run chemical evolution to determine the evolution
of gas, metals and dust in galaxies.

The code is based on Morgan & Edmunds 2003 (MNRAS, 343, 427)
and described in detail in Rowlands et al 2014 (MNRAS, 441, 1040).

If you use this code, please do cite the above papers.

Copyright (C) 2015 Haley Gomez and Edward Gomez, Cardiff University and LCOGT
This program is free software; you can redistribute it and/or modify
it under the terms of the GNU General Public License as published by
the Free Software Foundation; either version 2 of the License, or
(at your option) any later version.

This program is distributed in the hope that it will be useful,
but WITHOUT ANY WARRANTY; without even the implied warranty of
MERCHANTABILITY or FITNESS FOR A PARTICULAR PURPOSE.  See the
GNU General Public License for more details.

You should have received a copy of the GNU General Public License along
with this program; if not, write to the Free Software Foundation, Inc.,
51 Franklin Street, Fifth Floor, Boston, MA 02110-1301 USA.
'''
from astropy.table import Table
'''
- lifetime: the lifetime of stars of a given mass 

            1st col: initial mass of star Msolar
            2nd col: lifetime in Gyrs, metallicity (Z) < 0.008
            3rd col: lifetime in Gyrs, Z >= 0.008
            
            Values from Schaller et al 1992 (A & AS 96 269)
            this table allows us to call lifetime star but also
            mass of star that corresponds to age of system
<<<<<<< HEAD
=======


>>>>>>> 91b6fb77
'''
lifetime =  ((0.8, 15.0, 26.0),
            (0.9, 9.5, 15.0),
            (1.0, 6.3, 10.0),
            (1.5, 1.8, 2.7),
            (2.0, 0.86, 1.1),
            (3.0, 0.29, 0.35),
            (4.0, 0.14, 0.16),
            (5.0, 0.088, 0.094),
            (7.0, 0.045, 0.043),
            (9.0, 0.029, 0.026),
            (12.0, 0.018, 0.016),
            (20.0, 0.0094, 0.0081),
            (40.0, 0.0049, 0.0043),
            (60.0, 0.0037, 0.0034),
            (85.0, 0.0031, 0.0028),
            (120.0, 0.0028, 0.0026))

t_lifetime = Table(rows=lifetime, names=('mass','lifetime_low','lifetime_high'),meta={'name': 'Lifetime'})

t_lifetime['mass'].unit = 'solMass'
t_lifetime['lifetime_low'].unit = 'Gyr'
t_lifetime['lifetime_high'].unit = 'Gyr'

'''
- mass_yields: ejected yield (all heavy elements) in Msolar

            1st col: initial mass of star Msolar
            2nd col: ejected yield Msolar,metallicity (Z) < 0.004
            3rd col: ejected yield Msolar, 0.004< Z < 0.008
            4th col: ejected yield Msolar, 0.008< Z < 0.019
            5th col: ejected yield Msolar, Z > 0.019 

            M >= 9 Msolar: mp_Z from Maeder 1992 (A & A 264 105)
            M < 9 Msolar: mp_Z from van den Hoek & 
            Groenewegen 1997 (A & AS 123 305)
'''

<<<<<<< HEAD
mass_yields =[(0.9,),
             (1.0,),
             (1.3,),
             (1.5,),
             (1.7,),
             (2.0,),
             (2.5,),
             (3.0,),
             (4.0,),
             (5.0,),
             (6.0,),
             (7.0,),
             (8.0,),
             (9.0,),
             (12.0,),
             (15.0,),
             (20.0,),
             (40.0,),
             (60.0,),
             (85.0,),
             (120.0,),]
=======
mass_yields
>>>>>>> 91b6fb77
<|MERGE_RESOLUTION|>--- conflicted
+++ resolved
@@ -23,7 +23,9 @@
 with this program; if not, write to the Free Software Foundation, Inc.,
 51 Franklin Street, Fifth Floor, Boston, MA 02110-1301 USA.
 '''
+
 from astropy.table import Table
+
 '''
 - lifetime: the lifetime of stars of a given mass 
 
@@ -34,11 +36,6 @@
             Values from Schaller et al 1992 (A & AS 96 269)
             this table allows us to call lifetime star but also
             mass of star that corresponds to age of system
-<<<<<<< HEAD
-=======
-
-
->>>>>>> 91b6fb77
 '''
 lifetime =  ((0.8, 15.0, 26.0),
             (0.9, 9.5, 15.0),
@@ -77,7 +74,6 @@
             Groenewegen 1997 (A & AS 123 305)
 '''
 
-<<<<<<< HEAD
 mass_yields =[(0.9,),
              (1.0,),
              (1.3,),
@@ -98,7 +94,4 @@
              (40.0,),
              (60.0,),
              (85.0,),
-             (120.0,),]
-=======
-mass_yields
->>>>>>> 91b6fb77
+             (120.0,),]