'''
Chemevol - Python package to read in a star formation history file,
input galaxy parameters and run chemical evolution to determine the evolution
of gas, metals and dust in galaxies.

The code is based on Morgan & Edmunds 2003 (MNRAS, 343, 427)
and described in detail in Rowlands et al 2014 (MNRAS, 441, 1040).

If you use this code, please do cite the above papers.

Copyright (C) 2015 Haley Gomez, Edward Gomez and Simon Schofield, Cardiff University and LCOGT
This program is free software; you can redistribute it and/or modify
it under the terms of the GNU General Public License as published by
the Free Software Foundation; either version 2 of the License, or
(at your option) any later version.

This program is distributed in the hope that it will be useful,
but WITHOUT ANY WARRANTY; without even the implied warranty of
MERCHANTABILITY or FITNESS FOR A PARTICULAR PURPOSE.  See the
GNU General Public License for more details.

You should have received a copy of the GNU General Public License along
with this program; if not, write to the Free Software Foundation, Inc.,
51 Franklin Street, Fifth Floor, Boston, MA 02110-1301 USA.
'''

#from astropy import units as u
import numpy as np
from numpy import abs, array
import logging
from lookups import find_nearest, dust_mass_sn, t_yields, \
                    t_lifetime, lookup_fn, lookup_taum, mass_yields
from lookups import yield_names as yn

logger = logging.Logger('chem')

def extra_sfh(sfh, gamma):
    '''
    This extrapolates the SFH provided to start at 0.001Gyr
    with 100 extra steps between 0.001Gyr and the first non-zero
    entry in the SFH list.

    Returns a new SFH list made from joining the
    extrapolated SFH in this routine to the original input SFH file
    '''
    #to start integral at t_0 regardless of when SFH file starts
    t_0 = 1e-3 # we want it to start at 1e-3
    tend_sfh = sfh[1][0] # 1st time array after 0
    # work out difference between t_0 and [1] entry in SFH
    dlogt = (np.log10(tend_sfh) - np.log10(t_0))/1000
    norm = sfh[1][1]*(1./np.exp(-1.*gamma*tend_sfh))
    sfr_extra = norm * np.exp(-1.*gamma*t_0)
    sfr_new = sfr_extra
    t_new = t_0
    newlist = []
    #create new array between 0.001 Gyr and start of SFH data
    while t_new < tend_sfh:
        t_new = 10.**(np.log10(t_new)+dlogt)
        sfr_new = norm * np.exp(-1.*gamma*t_new)
        newlist.append([t_new,sfr_new])
    # start from [2:] to account for t[0],t[1] repeated entries
    # when new and in old SFHs combined
    final_sfh = newlist + (sfh.tolist()[2:])
    return final_sfh

def astration(parameter,gasmass,sfr):
        astration_term = (parameter/gasmass)*sfr
        return astration_term

def remnant_mass(m):
    '''
    Calculates the remnant mass of a star of mass m.

    The formulism is based on Ferreras & Silk 2000 (ApJ 532 193)
    which in turn is based on Iben & Tsutukov 1984, Woosley & Weaver 1995.
    This accounts for stars with mass above 40Msun not returning all their material into the ISM
    '''
    if m <= 9.0:
        rem_mass = 0.106*m + 0.446
    elif (m > 9.0) & (m < 25.0):
        rem_mass = 1.5
    else:
        rem_mass = 0.61*m - 13.75

    rem_mass = rem_mass#*u.solMass
    return rem_mass

def imf_chab(m):
    if m <= 1.0:
        imf = np.exp(-1.*(np.log10(m)+1.1023729) * (np.log10(m)+1.1023729))
        imf = (0.85*imf)/0.952199/m
    else:
        imf = 0.24*(m**-1.3)/m
    return imf

def imf_topchab(m):
    # If you want to do -0.5 slope, need to change norm factor by
    # 4.72424
    if m <= 1.0:
        imf = np.exp(-1.*(np.log10(m)-np.log10(0.079))**2.)
        imf = imf*(0.85/2.21896)/((2.*0.69**2.))/m
    else:
        imf = 0.1081587*(m**-0.8)/m
    return imf

def imf_kroup(m):
    if m <= 0.5:
        imf = 0.58*(m**-0.30)/m
    elif (m > 0.5) & (m <= 1.0):
        imf = 0.31*(m**-1.20)/m
    else:
        imf = 0.31*(m**-1.70)/m
    return imf

def imf_salp(m):
    imf = (0.17/0.990465)*(m**-1.35)/m
    return imf

def initial_mass_function(m, choice):
    '''
    Returns the IMF for a given choice of function and mass range.

    - "Chab", "chab" or "c" selects the Chabrier 2003 IMF (PASP 115 763)
    - "TopChab", "topchab", or "tc" selects a top heavy Chabrier IMF with high mass slope -0.8
    - "Kroup", "kroup" or "k" selects the Kroupa & Weidner 2003 IMF (ApJ 598 1076)
    - "Salp", "salp" or "s" selects the Salpeter 1955 IMF (ApJ 121 161)
    '''

    if (choice == "Chab" or choice == "chab" or choice == "c"):
        imf = imf_chab(m)

    elif (choice == "TopChab" or choice == 'topchab' or choice == "tc"):
        imf = imf_topchab(m)

    elif (choice == "Kroup" or choice == "kroup" or choice == "k"):
        imf = imf_kroup(m)

    elif (choice == "Salp" or choice == "salp" or choice == "s"):
        imf = imf_salp(m)
    return imf

def initial_mass_function_integral(choice):
    '''
    Calculates the sum of IMF integral from 0.8 to 120Msun
    This isn't called in the code but there to check if
    normalised IMF works
    '''
    # only works if dm < 0.005!
    dm = 0.002
    mmax = 120.
    imf_norm = 0.
    m = 0.1
    while m < mmax:
        imf_norm += m*initial_mass_function(m, choice)*dm
        m += dm
    return imf_norm

def ejected_gas_mass(m, sfr, imf):
    '''
    Calculate the ejected mass from stars by mass loss/stellar death
    at time t, needs to be integrated from mass corresponding to
    age of system (tau(m)) -- 120 Msolar

    de/dm = (m-m_R(m)) x SFR(t-tau(m)) x phi(m)
    '''
    if m >= 120.0:
        dej = 0.0
    else:
        dej = (m - (remnant_mass(m))) * sfr * imf(m)
    return dej

def fresh_metals(m, metallicity):
    '''
    Function to return the fresh new elements made by stars
    These are metallicity dependent and calls mass_yields table
    in lookups.py

    metals for LIMS are from van Hoek
    Massive stars are from Maeder 1992

    For m > 40, then only winds contribute to ejected metals
    For m <= 40, winds + SNe contribute
    '''
    massyields = find_nearest(mass_yields, m)
    if metallicity <= 0.0025:
        if m <= 40:
            sum_yields = massyields[yn.index('yields_sn_001')]+massyields[yn.index('yields_winds_001')]
        else:
            sum_yields = massyields[yn.index('yields_winds_001')]
    elif metallicity <= 0.006:
        if m <= 40:
            sum_yields = massyields[yn.index('yields_sn_004')]+massyields[yn.index('yields_winds_004')]
        else:
            sum_yields = massyields[yn.index('yields_winds_004')]
    elif metallicity <= 0.01:
        if m <= 40:
            sum_yields = massyields[yn.index('yields_sn_008')]+massyields[yn.index('yields_winds_008')]
        else:
            sum_yields = massyields[yn.index('yields_winds_008')]
    else:
        if m <= 40:
            sum_yields = massyields[yn.index('yields_sn_02')]+massyields[yn.index('yields_winds_02')]
        else:
            sum_yields = massyields[yn.index('yields_winds_02')]
    return sum_yields

def ejected_metal_mass(m, sfrdiff, zdiff, metallicity, imf):
    '''
    Calculate the ejected metal mass from stars by mass loss/stellar death
    at time t, needs to be integrated from mass corresponding to
    age of system (tau(m)) -- 120 Msolar.

    It calls function fresh_metals to find correct mass of new
    heavy elements ejected by stars of mass m (metallicity dependent)

    de (m,t) = (m-m_R(m)*Z(t-taum) + mp(m,Z)) x SFR(t-taum x phi(m)
    '''
    if m >= 120.0:
        dej = 0.0
    else:
        dej = ((m - (remnant_mass(m)))*zdiff + fresh_metals(m, metallicity)) * \
                sfrdiff * imf(m)
    return dej

def ejected_dust_mass(choice, reduce_sn, m, sfrdiff, zdiff, metallicity, imf):
    '''
    Calculate the ejected dust mass from stars by mass loss/stellar death
    at time t, needs to be integrated from mass corresponding to
    age of system (tau(m)) -- 120 Msolar

    1st term: dust re-released by stars
              Calculated by ejected gas mass * Z(t-taum) * dust condensation efficiency (delta_LIMS)
              delta_LIMS ranges from 0.16-0.45 in Morgan & Edmunds 2003 (MNRAS, 343, 427)

    2nd term: new dust from fresh heavy elements returned in dust_masses function where
              dust from massive stars (in SN only) are from Todini & Ferrara 2001 (TF01) and dust
              from Van den Hoek & Groenewegen:
              DELTA = fraction of new metals in LIMS (0.45)
              md_SN = dust mass SN (from TF01)

    de/dm = (m-m_R(m)*Z(t-taum)*d_LIMS + (mp*DELTA)+md_SN) x SFR(t-taum x phi(m)

    In:
    -- choice: array of dust source choices, set by user in inits
               0th element = sn value 1 or 0
               1st element = lims value 1 or 0
               2nd element = grain growth value 1 or 0
    -- reduce_sn: factor to reduce SN dust contribution, set by user in inits
    -- m: mass of star
    -- metallicity: metal mass fraction Mz/Mg
    -- sfrdiff: SFR calculated at t-taum (when stars that are dying now were born)
    -- zdiff: metallicity calculated at t-taum (when stars that are dying now were born)
    -- imf choice, set by user in inits

    delta_LIMS_recycled: fraction of metals that condense into dust 0.45
    '''
    # If LIMS is turned on or off
    choice_lims = choice['lims']
    # condensation efficiency of recycled stars in LIMS ONLY for m <= 8Msun
    if m <= 8. and choice_lims:
        delta_LIMS_recycled = 0.45
    else:
        delta_LIMS_recycled = 0.

    if m > 40.: # no dust from stars with m>40Msun.
        dej = 0.0
        dej_fresh = 0
        dej_recycled = 0
    else: # recycled + fresh dust
        # read in dust mass from freshly formed metals as function m and Z (0.45 * LIMS yields)
        dej_fresh = dust_masses_fresh(choice, reduce_sn, m, metallicity) * sfrdiff * imf(m)
        # recycled dust = LIMS condensation efficiency
        dej_recycled = ((m - (remnant_mass(m)))*zdiff*delta_LIMS_recycled) * sfrdiff * imf(m)

    dej = dej_recycled + dej_fresh
    return dej

def dust_masses_fresh(choice, reduce_sn, m, metallicity):
    '''
    This function returns the dust mass ejected by a star
    of initial mass m made from freshly synthesised elements

    For dust formed from newly processed metals we split into
    two categories: winds from LIMS and SN.

    LIMS: we multiply the metal yields by a dust condensation
    efficiency parameter assumed to be 0.45

    For high mass stars we use the SN yields of
    Todini & Ferrara 2001 (MNRAS 325 276)

    In:
    -- choice: array of dust source choices, set by user in inits
               0th element = sn value 1 or 0
               1st element = lims value 1 or 0
               2nd element = grain growth value 1 or 0
    -- reduce_sn: factor to reduce SN dust contribution, set by user in inits
    -- m: mass of star
    -- metallicity: metal mass fraction Mz/Mg

    delta_new_LIMS - dust condensation efficiency for new metals in LIMS
    yields - metal yields by mass

    See Figure 3 in Rowlands et al 2014 (MNRAS 441, 1040)
    '''

    delta_new_LIMS = 0.45
    if (m <= 8.0) and choice['lims']:
        dustmass = delta_new_LIMS * fresh_metals(m, metallicity)
    elif (m > 8.0) and (m <= 40.0) and choice['sn']:
        # find dust mass from TF01 in dust_mass_sn table
        # assume massive star winds don't form dust
        dustmass = reduce_sn**-1*find_nearest(np.array(dust_mass_sn),m)[1]
    else:
        dustmass = 0.
    return dustmass

def grow_timescale(on,e,g,sfr,z,d):
    '''
    Calculates the grain growth timescale in years
    Based on Mattsson & Andersen 2012 (MNRAS 423, 38)

    In:
    - e: free parameter with MW value set to ~500-1000
    - G: gas mass in Msolar
    - D: dust mass in Msolar
    - Z: metallicity mass fraction
    - SFR: star formation rate in units of Msolar/Gyr
    - f_c: fraction of gas in cold dense state for grain growth

    '''
    if (on == False or z <= 0 or e <= 0): # set to zero if destroy not turned on
        t_grow = 0
    else:
        t_grow = g/(e*z*sfr)
        t_grow = t_grow/(1-((d/g)/z)) #to account for metals already locked up in grains
    return t_grow #units of Gyrs

def graingrowth(on,e,g,sfr,z,md,f_c):
    '''
    Calculates the grain growth contribution to dust mass, also
    returns grain growth timescale
    Based on Mattsson & Andersen 2012 (MNRAS 423, 38)

    In:
    -- choice: is grain growth turned on or off (True or False)
    -- e: the grain growth epsilon factor given by user
    -- g: gas mass at time t in Msolar
    -- sfr: SFR at time t in Msolar per Gyr
    -- z: metallicity of system (Mz/Mg)
    -- md: dust mass at time t in Msolar
    -- f_c: fraction of gas in cold dense clouds

    e between 500-1000 appropriate for timescales < 1 Gyr.
    In dust evolution, dMd/dt is proportional to Md/t_grow
    '''

<<<<<<< HEAD
    if (on == False or md == 0 or z == 0 or e == 0): #accounts for 1/z in equation
=======
    if choice and z != 0. and e != 0.: #accounts for 1/z in equation
        time_gg = 1e-9*grow_timescale(e,g,sfr,z,md) # convert grain growth timescale to Gyrs
        mdust_gg = md * f_c * (1.-((md/g)/z)) * time_gg**-1
    else:
>>>>>>> 5aca7acf
        mdust_gg = 0.
        time_gg = 0.
    else:
        time_gg = grow_timescale(on,e,g,sfr,z,md) # units of Gyrs as SFR = Msun/Gyr
        mdust_gg = md * f_c * (1.-((md/g)/z)) * time_gg**-1  # units of mdust per Gyr
    return mdust_gg, time_gg # units of Gyrs

def destruction_timescale(on,destruct,g,supernova_rate):
    '''
    Calculates the dust destruction timescale in years
    Based on Dwek, Galliano & Jones 2004 (ApJ, 662, 927)

    In
    --  destruct: the amount of gas mass cleared by each supernova event
    --  g: gas mass in Msolar
    -- sn_rate: supernova rate in N/yr

    destruct is often 100 or 1000 Msolar, appropriate for SNe expanding
    into galactic densities of 1cm^-3 or 0.1cm^-3 respectively.
    '''
    if (supernova_rate <= 0 or on == False or destruct == 0): # set to zero if destroy not turned on
        t_destroy = 0.
    else:
        # sn_rate is in units of N per Gyr
        t_destroy = g/(destruct*supernova_rate)  # units are in Gyrs
    return t_destroy # units are in Gyrs

def destroy_dust(on,destruct,gasmass,supernova_rate,md,f_c):
    '''
    Determine how much dust mass is removed by destruction in SN shocks
    Calls destruction_timescale function

    In:
    -- choice: is destruction turned on or off (True or False)
    -- destruct: value of destruction parameter MISM
    -- gasmass: gas mass of system in Msolar at time t
    -- supernova_rate: rate of core-collapse SN at time t (in units of Gyr^-1)
    -- md: dust mass at time t
    -- f_c: fraction of gas in cold dense clouds

    In dust evolution, dMd/dt is proportional to (1-cold fraction) * Md/t_destroy
    '''
<<<<<<< HEAD
    if (on == False or md == 0 or supernova_rate == 0 or destruct == 0):
=======
    if choice and md !=0 and destruct !=0:
        t_des = 1e-9*destruction_timescale(destruct,gasmass,supernova_rate)
        mdust_des = md*(1-f_c)*t_des**-1
    else:
>>>>>>> 5aca7acf
        mdust_des = 0
        t_des = 0
    else:
        t_des = destruction_timescale(on,destruct,gasmass,supernova_rate)
        mdust_des = md*(1-f_c)*t_des**-1
    #print t_des, mdust_des
    return mdust_des, t_des # in Gyrs

def inflows(sfr,parameter):
    '''
    Define inflow rate, parameterised by N x SFR
    See Rowlands et al 2014 (MNRAS 441 1040)

    In:
    -- sfr: SFR at time t
    -- parameter: inflow parameter defined in input dictionary
    '''
    inflow_rate = sfr*parameter
    return inflow_rate

def gas_inandout(in_on,out_on,in_sfr,sfr,m):
    '''
    Derive the gas lost and gained from inflows and outflows

    In:
    -- in_on: are inflows turned on? (True/False)
    -- out_on: are outflows turned on? (True/False)
    -- in_sfr: inflow rate at time t parameterised by N x SFR (See Rowlands et al 2014 MNRAS 441 1040)
    -- sfr: SFR at time t
    -- m: stellar mass at time t
    '''
    if not in_on:
        gas_inf = 0
    else:
        gas_inf = inflows(sfr,in_sfr)

<<<<<<< HEAD
    if not out_on:
        gas_out = 0.
    else:
        gas_out = outflows_feldmann(sfr, m)
    return gas_inf,gas_out

def metals_inandout(in_on,in_sfr,in_met,out_on,out_met,sfr,Z,m):
    '''
    Derive the metals lost and gained from inflows and outflows

    In:
    -- in_on: are inflows turned on? (True/False)
    -- in_sfr: inflow rate at time t parameterised by N x SFR (See Rowlands et al 2014 MNRAS 441 1040)
    -- in_met: the metallicity of the inflow gas
    -- out_on: are outflows turned on? (True/False)
    -- out_met: is the outflow gas enriched? (True/False)
    -- sfr: SFR at time t
    -- Z: value of metallicity of system at time t
    -- m: stellar mass at time t
    '''
    if in_on == False:
        metal_inf = 0.
    else:
        metal_inf = in_met*inflows(sfr, in_sfr)

    if out_on == False or out_met == False:
        metal_out = 0.
    else:
        metal_out = Z*outflows_feldmann(sfr, m)
    return metal_inf,metal_out

def dust_inandout(in_on,in_sfr,in_md,out_on,out_md,sfr,D,m):
    '''
    Derive the dust mass lost and gained from inflows and outflows

    In:
    -- in_on: are inflows turned on? (True/False)
    -- in_sfr: inflow rate at time t parameterised by N x SFR (See Rowlands et al 2014 MNRAS 441 1040)
    -- in_md: the dust-to-gas ratio of the inflow gas
    -- out_on: are outflows turned on? (True/False)
    -- out_md: does the outflow include dust (True or False)
    -- sfr: SFR at time t
    -- D : dust-to-gas ratio of system at time t
    -- m: stellar mass at time t
    '''
    # If inflows set to False, dust gained in inflows = 0
    if in_on == False:
        dust_inf = 0.
    else:
        dust_inf = in_md*inflows(sfr,in_sfr)
    # if outflows: False or dust outflows False, dust lost in outflows = 0
    if (out_on == False or out_md == False):
        dust_out = 0.
    else:
        dust_out = D*outflows_feldmann(sfr,m)
    return dust_inf,dust_out

def outflows_feldmann(sfr,m):
    '''
    Define outflow rate, parameterised by epsilon_out = 2*f_comb, outflows = epsilon_out x SFR
    See Feldmann et al 2015 MNRAS 449 327 Eq 27 derived from Hopkins et al 2012 MNRAS 421 3522 (Fig 7)
    Here we use same terminology as their paper

    In:
    -- sfr: SFR at time t
    -- m: stellar mass at time t
    '''
    x = 1
    # the function is based on simulations in Hopkins et al 2012 and only go to logM* = 8.1 so we truncate mstar here
    m_low = 1e8
    if (m < m_low):
        outflow_feld = 0.
    else:
        # equation from Feldmann et al 2015 based on Hopkins et al 2012 simulations
        y = (m/1e10)**-0.59
        f_comb = (x+y) - (x**-1+y**-1)**-1
        epsilon_out = 2 * f_comb
        # Feldmann doesnt set a max value of outflow, but Hopkins paper has mean < Feldmann for low M* so
        # Feldmann equation likely overestimates the outflow
        # Here we use Hopkins mean + standard deviation to limit the max outflow rate to be < 30
        # (there are sims above this, but only few outliers)
        if (epsilon_out > 30):
            epsilon_out = 30
        # Feldmann sets outflows to never be less than 2 x SFR, but Hopkins paper has floor at ~1
        elif (epsilon_out < 1):
            epsilon_out = 1
        outflow_feld = sfr * epsilon_out
    return outflow_feld

=======
>>>>>>> 5aca7acf
def mass_integral(choice, reduce_sn, t, metallicity, sfr_lookup, z_lookup, imf):
     '''
     This function does the mass integral for:
     - e(t): ejected gas mass em
     - ez(t): ejected metal mass ezm
     - ed(t): ejected dust mass edm
     - Zdiff and SFR diff are also calculated ie at t-taum (when stars that are dying now were born)

     In:
     -- choice: array of dust source choices
     -- t: time in Gyrs
     -- metallicity: metal mass fraction Mz/Mg
     -- sfr_lookup: SFR array (time, SFR) based on previous time steps
     -- z_lookup: metallicity array (time, Z) based on previous time steps
     -- imf: choice of IMF
     '''
     mu = t_lifetime[-1]['mass']

     t_0 = 1e-3
     ezm = 0.
     edm = 0.
     em = 0.

     lifetime_cols = {'low_metals':1, 'high_metals':2}
     if metallicity <= 0.008:  # in between Z=0.001 and Z=0.02 files from Schaller et al 1992
        # get the correct lower mass of integral based on age of system
         m_min = lookup_fn(t_lifetime,'lifetime_low_metals',t)['mass']
         # define column choice to speed up taum fn below
         col_choice = lifetime_cols['low_metals']
     else:
         m_min = lookup_fn(t_lifetime,'lifetime_high_metals',t)['mass']
         # define column choice to speed up taum fn below
         col_choice = lifetime_cols['high_metals']

     # checks that m_min does not exceed mu
     if(m_min >= mu):
         m_min = mu

     # increasing the number of steps increases the
     # resolution in the mass integral
     steps = 500
     m = m_min
     dlogm = 0
     logmnew = np.log10(m) + dlogm
     dm = 10**(logmnew)- m
     dlogm = (np.log10(mu)-np.log10(m_min))/steps

     count = 0

     z_near = lambda td : z_lookup[(abs(z_lookup[:,0]-td)).argmin()]
     sfr_near = lambda td : sfr_lookup[(abs(sfr_lookup[:,0]-td)).argmin()]

     # loop over the full mass range
     while count < steps:
         count += 1
         logmnew = np.log10(m) + dlogm
         dm = 10.0**(logmnew) - m
         mmid = 10.0**((logmnew+np.log10(m))/2.0)

         # pull out lifetime of star of mass m so we can
         # calculate SFR when star was born which is t-lifetime
         taum = lookup_taum(mmid,col_choice)
         tdiff = t - taum
         # only release material after stars die
         if tdiff <= 0:
             ezm = 0
             edm = 0
             em = 0
         else:
             # get nearest Z and SFR which corresponds to Z and SFR at time=t-taum
             zdiff = z_near(tdiff)[1] # find_nearest(z_lookup,tdiff)[1]
             sfrdiff = sfr_near(tdiff)[1] # find_nearest(sfr_lookup,tdiff)[1]
             ezm += ejected_metal_mass(mmid, sfrdiff, zdiff, metallicity, imf) * dm
             em += ejected_gas_mass(mmid, sfrdiff, imf) * dm
             edm += ejected_dust_mass(choice, reduce_sn, mmid, sfrdiff, zdiff, metallicity, imf) * dm

         #Calculate the next mass value
         mnew = 10**(logmnew)
         m = mnew
     return em, ezm, edm<|MERGE_RESOLUTION|>--- conflicted
+++ resolved
@@ -355,14 +355,7 @@
     In dust evolution, dMd/dt is proportional to Md/t_grow
     '''
 
-<<<<<<< HEAD
     if (on == False or md == 0 or z == 0 or e == 0): #accounts for 1/z in equation
-=======
-    if choice and z != 0. and e != 0.: #accounts for 1/z in equation
-        time_gg = 1e-9*grow_timescale(e,g,sfr,z,md) # convert grain growth timescale to Gyrs
-        mdust_gg = md * f_c * (1.-((md/g)/z)) * time_gg**-1
-    else:
->>>>>>> 5aca7acf
         mdust_gg = 0.
         time_gg = 0.
     else:
@@ -405,14 +398,8 @@
 
     In dust evolution, dMd/dt is proportional to (1-cold fraction) * Md/t_destroy
     '''
-<<<<<<< HEAD
+
     if (on == False or md == 0 or supernova_rate == 0 or destruct == 0):
-=======
-    if choice and md !=0 and destruct !=0:
-        t_des = 1e-9*destruction_timescale(destruct,gasmass,supernova_rate)
-        mdust_des = md*(1-f_c)*t_des**-1
-    else:
->>>>>>> 5aca7acf
         mdust_des = 0
         t_des = 0
     else:
@@ -448,8 +435,6 @@
         gas_inf = 0
     else:
         gas_inf = inflows(sfr,in_sfr)
-
-<<<<<<< HEAD
     if not out_on:
         gas_out = 0.
     else:
@@ -539,8 +524,6 @@
         outflow_feld = sfr * epsilon_out
     return outflow_feld
 
-=======
->>>>>>> 5aca7acf
 def mass_integral(choice, reduce_sn, t, metallicity, sfr_lookup, z_lookup, imf):
      '''
      This function does the mass integral for:
