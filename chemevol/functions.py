'''
Chemevol - Python package to read in a star formation history file,
input galaxy parameters and run chemical evolution to determine the evolution
of gas, metals and dust in galaxies.

The code is based on Morgan & Edmunds 2003 (MNRAS, 343, 427)
and described in detail in Rowlands et al 2014 (MNRAS, 441, 1040).

If you use this code, please do cite the above papers.

Copyright (C) 2015 Haley Gomez, Edward Gomez and Simon Schofield, Cardiff University and LCOGT
This program is free software; you can redistribute it and/or modify
it under the terms of the GNU General Public License as published by
the Free Software Foundation; either version 2 of the License, or
(at your option) any later version.

This program is distributed in the hope that it will be useful,
but WITHOUT ANY WARRANTY; without even the implied warranty of
MERCHANTABILITY or FITNESS FOR A PARTICULAR PURPOSE.  See the
GNU General Public License for more details.

You should have received a copy of the GNU General Public License along
with this program; if not, write to the Free Software Foundation, Inc.,
51 Franklin Street, Fifth Floor, Boston, MA 02110-1301 USA.
'''
import numpy as np
from numpy import abs, array
import logging
from lookups import find_nearest, dust_mass_sn, t_yields, t_lifetime, \
                    lookup_fn, lookup_taum, mass_yields, oxymass_yields
from lookups import yield_names as yn

logger = logging.Logger('chem')

def extra_sfh(sfh, gamma):
    '''
    This extrapolates the SFH provided to start at 0.001Gyr
    with 100 extra steps between 0.001Gyr and the first non-zero
    entry in the SFH list.

    Returns a new SFH list made from joining the
    extrapolated SFH in this routine to the original input SFH file
    '''
    #to start integral at t_0 regardless of when SFH file starts
    t_0 = 1e-3 # we want it to start at 1e-3
    tend_sfh = sfh[1][0] # 1st time array after 0
    # work out difference between t_0 and [1] entry in SFH
<<<<<<< HEAD
    dlogt = (np.log10(tend_sfh) - np.log10(t_0))/150
=======
    dlogt = (np.log10(tend_sfh) - np.log10(t_0))/1000 #150 can be used to speed up code if smooth SFH
>>>>>>> 172d9add
    norm = sfh[1][1]*(1./np.exp(-1.*gamma*tend_sfh))
    sfr_extra = norm * np.exp(-1.*gamma*t_0)
    sfr_new = sfr_extra
    t_new = t_0
    newlist = []
    #create new array between 0.001 Gyr and start of SFH data
    while t_new < tend_sfh:
        t_new = 10.**(np.log10(t_new)+dlogt)
        sfr_new = norm * np.exp(-1.*gamma*t_new)
        newlist.append([t_new,sfr_new])
    # start from [2:] to account for t[0],t[1] repeated entries
    # when new and in old SFHs combined
    final_sfh = newlist + (sfh.tolist()[2:])
    return final_sfh

def astration(parameter,gasmass,sfr):
        astration_term = (parameter/gasmass)*sfr
        return astration_term

def remnant_mass(m):
    '''
    Calculates the remnant mass of a star of mass m.

    The formulism is based on Ferreras & Silk 2000 (ApJ 532 193)
    which in turn is based on Iben & Tsutukov 1984, Woosley & Weaver 1995.
    This accounts for stars with mass above 40Msun not returning all their material into the ISM
    '''
    if m <= 9.0:
        rem_mass = 0.106*m + 0.446
    elif (m > 9.0) & (m < 25.0):
        rem_mass = 1.5
    else:
        rem_mass = 0.61*m - 13.75

    rem_mass = rem_mass#*u.solMass
    return rem_mass

def imf_chab(m):
    if m <= 1.0:
        imf = np.exp(-1.*(np.log10(m)+1.1023729) * (np.log10(m)+1.1023729))
        imf = (0.85*imf)/0.952199/m
    else:
        imf = 0.24*(m**-1.3)/m
    return imf

def imf_topchab(m):
    # If you want to do -0.5 slope, need to change norm factor by
    # 4.72424
    if m <= 1.0:
        imf = np.exp(-1.*(np.log10(m)-np.log10(0.079))**2.)
        imf = imf*(0.85/2.21896)/((2.*0.69**2.))/m
    else:
        imf = 0.1081587*(m**-0.8)/m
    return imf

def imf_kroup(m):
    if m <= 0.5:
        imf = 0.58*(m**-0.30)/m
    elif (m > 0.5) & (m <= 1.0):
        imf = 0.31*(m**-1.20)/m
    else:
        imf = 0.31*(m**-1.70)/m
    return imf

def imf_salp(m):
    imf = (0.17/0.990465)*(m**-1.35)/m
    return imf

def initial_mass_function(m, choice):
    '''
    Returns the IMF for a given choice of function and mass range.

    - "Chab", "chab" or "c" selects the Chabrier 2003 IMF (PASP 115 763)
    - "TopChab", "topchab", or "tc" selects a top heavy Chabrier IMF with high mass slope -0.8
    - "Kroup", "kroup" or "k" selects the Kroupa & Weidner 2003 IMF (ApJ 598 1076)
    - "Salp", "salp" or "s" selects the Salpeter 1955 IMF (ApJ 121 161)
    '''

    if (choice == "Chab" or choice == "chab" or choice == "c"):
        imf = imf_chab(m)

    elif (choice == "TopChab" or choice == 'topchab' or choice == "tc"):
        imf = imf_topchab(m)

    elif (choice == "Kroup" or choice == "kroup" or choice == "k"):
        imf = imf_kroup(m)

    elif (choice == "Salp" or choice == "salp" or choice == "s"):
        imf = imf_salp(m)
    return imf

def initial_mass_function_integral(choice):
    '''
    Calculates the sum of IMF integral from 0.8 to 120Msun
    This isn't called in the code but there to check if
    normalised IMF works
    '''
    # only works if dm < 0.005!
    dm = 0.002
    mmax = 120.
    imf_norm = 0.
    m = 0.1
    while m < mmax:
        imf_norm += m*initial_mass_function(m, choice)*dm
        m += dm
    return imf_norm

def ejected_gas_mass(m, sfr, imf):
    '''
    Calculate the ejected mass from stars by mass loss/stellar death
    at time t, needs to be integrated from mass corresponding to
    age of system (tau(m)) -- 120 Msolar

    de/dm = (m-m_R(m)) x SFR(t-tau(m)) x phi(m)
    '''
    if m >= 120.0:
        dej = 0.0
    else:
        dej = (m - (remnant_mass(m))) * sfr * imf(m)
    return dej

def fresh_metals(m, metallicity):
    '''
    Function to return the fresh new elements made by stars
    These are metallicity dependent and calls mass_yields table
    in lookups.py

    metals for LIMS are from van Hoek
    Massive stars are from Maeder 1992

    For m > 40, then only winds contribute to ejected metals
    For m <= 40, winds + SNe contribute
    '''
    massyields = find_nearest(mass_yields, m)
    if metallicity <= 0.0025:
        if m <= 40:
            sum_yields = massyields[yn.index('yields_sn_001')]+massyields[yn.index('yields_winds_001')]
        else:
            sum_yields = massyields[yn.index('yields_winds_001')]
    elif metallicity <= 0.006:
        if m <= 40:
            sum_yields = massyields[yn.index('yields_sn_004')]+massyields[yn.index('yields_winds_004')]
        else:
            sum_yields = massyields[yn.index('yields_winds_004')]
    elif metallicity <= 0.01:
        if m <= 40:
            sum_yields = massyields[yn.index('yields_sn_008')]+massyields[yn.index('yields_winds_008')]
        else:
            sum_yields = massyields[yn.index('yields_winds_008')]
    else:
        if m <= 40:
            sum_yields = massyields[yn.index('yields_sn_02')]+massyields[yn.index('yields_winds_02')]
        else:
            sum_yields = massyields[yn.index('yields_winds_02')]
    return sum_yields

def fresh_oxygen(m, metallicity):
    '''
    Function to return the fresh oxygen made by stars
    These are metallicity dependent and calls oxymass_yields table
    in lookups.py

    metals for LIMS are from van Hoek
    Massive stars are from Maeder 1992

    For m > 40, then only winds contribute to ejected metals
    For m <= 40, winds + SNe contribute
    '''
    oxymassyields = find_nearest(oxymass_yields, m)
    if metallicity <= 0.0025:
        if m <= 40:
            sum_yields = oxymassyields[yn.index('yields_sn_001')]+oxymassyields[yn.index('yields_winds_001')]
        else:
            sum_yields = oxymassyields[yn.index('yields_winds_001')]
    elif metallicity <= 0.006:
        if m <= 40:
            sum_yields = oxymassyields[yn.index('yields_sn_004')]+oxymassyields[yn.index('yields_winds_004')]
        else:
            sum_yields = oxymassyields[yn.index('yields_winds_004')]
    elif metallicity <= 0.01:
        if m <= 40:
            sum_yields = oxymassyields[yn.index('yields_sn_008')]+oxymassyields[yn.index('yields_winds_008')]
        else:
            sum_yields = oxymassyields[yn.index('yields_winds_008')]
    else:
        if m <= 40:
            sum_yields = oxymassyields[yn.index('yields_sn_02')]+oxymassyields[yn.index('yields_winds_02')]
        else:
            sum_yields = oxymassyields[yn.index('yields_winds_02')]
    return sum_yields

def ejected_oxygen_mass(m, sfrdiff, oxydiff, metallicity, imf):
    '''
    Calculate the ejected oxygen mass from stars by mass loss/stellar death
    at time t, needs to be integrated from mass corresponding to
    age of system (tau(m)) -- 120 Msolar.

    It calls function fresh_oxygen to find correct mass of new
    oxygen ejected by stars of mass m (metallicity dependent)

    de (m,t) = (m-m_R(m)*Z(t-taum) + mp(m,Z)) x SFR(t-taum x phi(m)
    '''
    if m >= 120.0:
        dej = 0.0
    else:
        dej = ((m - (remnant_mass(m)))*oxydiff + fresh_oxygen(m, metallicity)) * \
                sfrdiff * imf(m)
    return dej

def ejected_metal_mass(m, sfrdiff, zdiff, metallicity, imf):
    '''
    Calculate the ejected metal mass from stars by mass loss/stellar death
    at time t, needs to be integrated from mass corresponding to
    age of system (tau(m)) -- 120 Msolar.

    It calls function fresh_metals to find correct mass of new
    heavy elements ejected by stars of mass m (metallicity dependent)

    de (m,t) = (m-m_R(m)*Z(t-taum) + mp(m,Z)) x SFR(t-taum x phi(m)
    '''
    if m >= 120.0:
        dej = 0.0
    else:
        dej = ((m - (remnant_mass(m)))*zdiff + fresh_metals(m, metallicity)) * \
                sfrdiff * imf(m)
    return dej

def ejected_dust_mass(choice, delta_lims, reduce_sn, m, sfrdiff, zdiff, metallicity, imf):
    '''
    Calculate the ejected dust mass from stars by mass loss/stellar death
    at time t, needs to be integrated from mass corresponding to
    age of system (tau(m)) -- 120 Msolar

    1st term: dust re-released by stars
              Calculated by ejected gas mass * Z(t-taum) * dust condensation efficiency (delta_lims_rec)
              delta_lims_rec ranges from 0.15-0.4 for stars in Morgan & Edmunds 2003 (MNRAS, 343, 427)
              delta_lims_rec is set to 0.15 in De Vis et al 2017b in press 1705.02340

    2nd term: new dust from fresh heavy elements returned in dust_masses function where
              dust from massive stars (in SN only) are from Todini & Ferrara 2001 (TF01) and dust
              from Van den Hoek & Groenewegen:
              delta_lims = fraction of new metals in LIMS that condense into dust, set by user in inits
              NB delta_lims ranges from 0.15-0.4 for stars in Morgan & Edmunds 2003 (MNRAS, 343, 427)
              NB delta_lims is set to 0.15 in De Vis et al 2017b in press 1705.02340
              md_SN = dust mass SN (from TF01)

    de/dm = (m-m_R(m)*Z(t-taum)*delta_lims_rec + (mp*delta_lims_new)+md_SN) x SFR(t-taum x phi(m)

    In:
    -- choice: array of dust source choices, set by user in inits
               0th element = sn value 1 or 0
               1st element = lims value 1 or 0
               2nd element = grain growth value 1 or 0
    -- delta_lims: efficiency of fresh metals condensing into dust in lims
    -- reduce_sn: factor to reduce SN dust contribution, set by user in inits
    -- m: mass of star
    -- metallicity: metal mass fraction Mz/Mg
    -- sfrdiff: SFR calculated at t-taum (when stars that are dying now were born)
    -- zdiff: metallicity calculated at t-taum (when stars that are dying now were born)
    -- imf choice, set by user in inits

    '''
    # If LIMS is turned on or off
    choice_lims = choice['lims']
    # condensation efficiency of recycled stars in LIMS ONLY for m <= 8Msun
    if m <= 8. and choice_lims:
        delta_LIMS_rec = 0.15
    else:
        delta_LIMS_rec = 0.

    if m > 40.: # no dust from stars with m>40Msun.
        dej = 0.0
        dej_fresh = 0
        dej_recycled = 0
    else: # recycled + fresh dust
        # read in dust mass from freshly formed metals as function m and Z (chi_2 * LIMS yields)
        dej_fresh = dust_masses_fresh(choice, delta_lims, reduce_sn, m, metallicity) * sfrdiff * imf(m)
        # recycled dust = LIMS condensation efficiency
        dej_recycled = ((m - (remnant_mass(m)))*zdiff*delta_LIMS_rec) * sfrdiff * imf(m)

    dej = dej_recycled + dej_fresh
    return dej

def dust_masses_fresh(choice, delta_lims, reduce_sn, m, metallicity):
    '''
    This function returns the dust mass ejected by a star
    of initial mass m made from freshly synthesised elements

    For dust formed from newly processed metals we split into
    two categories: winds from LIMS and SN.

    LIMS: we multiply the fresh metal yields by a dust condensation
    efficiency parameter input by user (delta_lims)

    For high mass stars we use the SN yields of
    Todini & Ferrara 2001 (MNRAS 325 276) in lookups.py

    In:
    -- choice: array of dust source choices, set by user in inits
               0th element = sn value 1 or 0
               1st element = lims value 1 or 0
               2nd element = grain growth value 1 or 0
    -- reduce_sn: factor to reduce SN dust contribution, set by user in inits
    -- m: mass of star
    -- metallicity: metal mass fraction Mz/Mg

    yields - metal yields by mass

    See Figure 3 in Rowlands et al 2014 (MNRAS 441, 1040)
    '''

#    delta_new_LIMS = 0.15
    if (m <= 8.0) and choice['lims']:
        dustmass = delta_lims * fresh_metals(m, metallicity)
    elif (m > 8.0) and (m <= 40.0) and choice['sn']:
        # find dust mass from TF01 in dust_mass_sn table
        # assume massive star winds don't form dust
        dustmass = reduce_sn**-1*find_nearest(np.array(dust_mass_sn),m)[1]
    else:
        dustmass = 0.
    return dustmass

def grow_timescale(on,e,g,sfr,z,d):
    '''
    Calculates the grain growth timescale in years
    Based on Mattsson & Andersen 2012 (MNRAS 423, 38)

    In:
    - e: free parameter with MW value set to ~500-1000
    - G: gas mass in Msolar
    - D: dust mass in Msolar
    - Z: metallicity mass fraction
    - SFR: star formation rate in units of Msolar/Gyr
    - f_c: fraction of gas in cold dense state for grain growth

    '''
    if (on == False or z <= 0 or e <= 0): # set to zero if destroy not turned on
        t_grow = 0
    else:
        t_grow = g/(e*z*sfr)
        t_grow = t_grow/(1-((d/g)/z)) #to account for metals already locked up in grains
    return t_grow #units of Gyrs

def graingrowth(on,e,g,sfr,z,md,f_c):
    '''
    Calculates the grain growth contribution to dust mass, also
    returns grain growth timescale
    Based on Mattsson & Andersen 2012 (MNRAS 423, 38)

    In:
    -- choice: is grain growth turned on or off (True or False)
    -- e: the grain growth epsilon factor given by user
    -- g: gas mass at time t in Msolar
    -- sfr: SFR at time t in Msolar per Gyr
    -- z: metallicity of system (Mz/Mg)
    -- md: dust mass at time t in Msolar
    -- f_c: fraction of gas in cold dense clouds

    e between 500-1000 appropriate for timescales < 1 Gyr.
    In dust evolution, dMd/dt is proportional to Md/t_grow
    '''

    if (on == False or md == 0 or z == 0 or e == 0): #accounts for 1/z in equation
        mdust_gg = 0.
        time_gg = 0.
    else:
        time_gg = grow_timescale(on,e,g,sfr,z,md) # units of Gyrs as SFR = Msun/Gyr
        mdust_gg = md * f_c * (1.-((md/g)/z)) * time_gg**-1  # units of mdust per Gyr
    return mdust_gg, time_gg # units of Gyrs

def destruction_timescale(on,destruct,g,supernova_rate):
    '''
    Calculates the dust destruction timescale in years
    Based on Dwek, Galliano & Jones 2004 (ApJ, 662, 927)

    In
    --  destruct: the amount of gas mass cleared by each supernova event
    --  g: gas mass in Msolar
    -- sn_rate: supernova rate in N/yr

    destruct is often 100 or 1000 Msolar, appropriate for SNe expanding
    into galactic densities of 1cm^-3 or 0.1cm^-3 respectively.
    '''
    if (supernova_rate <= 0 or on == False or destruct == 0): # set to zero if destroy not turned on
        t_destroy = 0.
    else:
        # sn_rate is in units of N per Gyr
        t_destroy = g/(destruct*supernova_rate)  # units are in Gyrs
    return t_destroy # units are in Gyrs

def destroy_dust(on,destruct,gasmass,supernova_rate,md,f_c):
    '''
    Determine how much dust mass is removed by destruction in SN shocks
    Calls destruction_timescale function

    In:
    -- choice: is destruction turned on or off (True or False)
    -- destruct: value of destruction parameter MISM
    -- gasmass: gas mass of system in Msolar at time t
    -- supernova_rate: rate of core-collapse SN at time t (in units of Gyr^-1)
    -- md: dust mass at time t
    -- f_c: fraction of gas in cold dense clouds

    In dust evolution, dMd/dt is proportional to (1-cold fraction) * Md/t_destroy
    '''

    if (on == False or md == 0 or supernova_rate == 0 or destruct == 0):
        mdust_des = 0
        t_des = 0
    else:
        t_des = destruction_timescale(on,destruct,gasmass,supernova_rate)
        mdust_des = md*(1-f_c)*t_des**-1
    #print t_des, mdust_des
    return mdust_des, t_des # in Gyrs

def inflows(sfr,parameter):
    '''
    Define inflow rate, parameterised by N x SFR
    See Rowlands et al 2014 (MNRAS 441 1040)

    In:
    -- sfr: SFR at time t
    -- parameter: inflow parameter defined in input dictionary
    '''
    inflow_rate = sfr*parameter
    return inflow_rate

def gas_inandout(in_on,out_on,in_sfr,sfr,m):
    '''
    Derive the gas lost and gained from inflows and outflows

    In:
    -- in_on: are inflows turned on? (True/False)
    -- out_on: are outflows turned on? (True/False)
    -- in_sfr: inflow rate at time t parameterised by N x SFR (See Rowlands et al 2014 MNRAS 441 1040)
    -- sfr: SFR at time t
    -- m: stellar mass at time t
    '''
    if not in_on:
        gas_inf = 0
    else:
        gas_inf = inflows(sfr,in_sfr)
    if not out_on:
        gas_out = 0.
    else:
        gas_out = outflows_feldmann(sfr, m)
    return gas_inf,gas_out

def metals_inandout(in_on,in_sfr,in_met,out_on,out_met,sfr,Z,Z_oxy,in_oxy,m):
    '''
    Derive the metals lost and gained from inflows and outflows

    In:
    -- in_on: are inflows turned on? (True/False)
    -- in_sfr: inflow rate at time t parameterised by N x SFR (See Rowlands et al 2014 MNRAS 441 1040)
    -- in_met: the metallicity of the inflow gas
    -- out_on: are outflows turned on? (True/False)
    -- out_met: is the outflow gas enriched? (True/False)
    -- sfr: SFR at time t
    -- Z: value of total metals metallicity of system at time t
    -- Z_oxy: value of oxygen metallicity of system at time t
    -- in_oxy: inflow metallicity of oxygen
    -- m: stellar mass at time t
    '''
    if in_on == False:
        metal_inf,oxy_inf = 0., 0.
    else:
        metal_inf,oxy_inf = in_met*inflows(sfr, in_sfr), in_oxy*inflows(sfr, in_sfr)

    if out_on == False or out_met == False:
        metal_out, oxy_out = 0., 0.
    else:
        metal_out, oxy_out = Z*outflows_feldmann(sfr, m), Z_oxy*outflows_feldmann(sfr, m)
    return metal_inf,metal_out, oxy_inf, oxy_out

def dust_inandout(in_on,in_sfr,in_md,out_on,out_md,sfr,D,m):
    '''
    Derive the dust mass lost and gained from inflows and outflows

    In:
    -- in_on: are inflows turned on? (True/False)
    -- in_sfr: inflow rate at time t parameterised by N x SFR (See Rowlands et al 2014 MNRAS 441 1040)
    -- in_md: the dust-to-gas ratio of the inflow gas
    -- out_on: are outflows turned on? (True/False)
    -- out_md: does the outflow include dust (True or False)
    -- sfr: SFR at time t
    -- D : dust-to-gas ratio of system at time t
    -- m: stellar mass at time t
    '''
    # If inflows set to False, dust gained in inflows = 0
    if in_on == False:
        dust_inf = 0.
    else:
        dust_inf = in_md*inflows(sfr,in_sfr)
    # if outflows: False or dust outflows False, dust lost in outflows = 0
    if (out_on == False or out_md == False):
        dust_out = 0.
    else:
        dust_out = D*outflows_feldmann(sfr,m)
    return dust_inf,dust_out

def outflows_feldmann(sfr,m):
    '''
    Define outflow rate, parameterised by epsilon_out = 2*f_comb, outflows = epsilon_out x SFR
    See Feldmann et al 2015 MNRAS 449 327 Eq 27 derived from Hopkins et al 2012 MNRAS 421 3522 (Fig 7)
    Here we use same terminology as their paper

    In:
    -- sfr: SFR at time t
    -- m: stellar mass at time t
    '''
    x = 1
    # the function is based on simulations in Hopkins et al 2012 and only go to logM* = 8.1 so we truncate mstar here
    m_low = 1e8
    if (m < m_low):
        outflow_feld = 0.
    else:
        # equation from Feldmann et al 2015 based on Hopkins et al 2012 simulations
        y = (m/1e10)**-0.59
        f_comb = (x+y) - (x**-1+y**-1)**-1
        epsilon_out = 2 * f_comb
        # Feldmann doesnt set a max value of outflow, but Hopkins paper has mean < Feldmann for low M* so
        # Feldmann equation likely overestimates the outflow
        # Here we use Hopkins mean + standard deviation to limit the max outflow rate to be < 30
        # (there are sims above this, but only few outliers)
        if (epsilon_out > 30):
            epsilon_out = 30
        # Feldmann sets outflows to never be less than 2 x SFR, but Hopkins paper has floor at ~1
        elif (epsilon_out < 1):
            epsilon_out = 1
        outflow_feld = sfr * epsilon_out
    return outflow_feld

def mass_integral(choice, delta_lims, reduce_sn, t, metallicity, sfr_lookup, z_lookup, oxy_lookup, imf):
     '''
     This function does the mass integral for:
     - e(t): ejected gas mass em
     - ez(t): ejected metal mass ezm
     - ed(t): ejected dust mass edm
     - Zdiff and SFR diff are also calculated ie at t-taum (when stars that are dying now were born)

     In:
     -- choice: array of dust source choices
     -- delta_lims: efficiency of fresh metals condensing into dust, set by user
     -- t: time in Gyrs
     -- metallicity: metal mass fraction Mz/Mg
     -- sfr_lookup: SFR array (time, SFR) based on previous time steps
     -- z_lookup: metallicity array (time, Z) based on previous time steps
     -- imf: choice of IMF
     '''
     mu = t_lifetime[-1]['mass']

     t_0 = 1e-3
     ezm = 0.
     eom= 0.
     edm = 0.
     em = 0.

     lifetime_cols = {'low_metals':1, 'high_metals':2}
     if metallicity <= 0.008:  # in between Z=0.001 and Z=0.02 files from Schaller et al 1992
        # get the correct lower mass of integral based on age of system
         m_min = lookup_fn(t_lifetime,'lifetime_low_metals',t)['mass']
         # define column choice to speed up taum fn below
         col_choice = lifetime_cols['low_metals']
     else:
         m_min = lookup_fn(t_lifetime,'lifetime_high_metals',t)['mass']
         # define column choice to speed up taum fn below
         col_choice = lifetime_cols['high_metals']

     # checks that m_min does not exceed mu
     if(m_min >= mu):
         m_min = mu

     # increasing the number of steps increases the
     # resolution in the mass integral
     steps = 500
     m = m_min
     dlogm = 0
     logmnew = np.log10(m) + dlogm
     dm = 10**(logmnew)- m
     dlogm = (np.log10(mu)-np.log10(m_min))/steps

     count = 0

     z_near = lambda td : z_lookup[(abs(z_lookup[:,0]-td)).argmin()]
     oxy_near = lambda td : oxy_lookup[(abs(oxy_lookup[:,0]-td)).argmin()]
     sfr_near = lambda td : sfr_lookup[(abs(sfr_lookup[:,0]-td)).argmin()]

     # loop over the full mass range
     while count < steps:
         count += 1
         logmnew = np.log10(m) + dlogm
         dm = 10.0**(logmnew) - m
         mmid = 10.0**((logmnew+np.log10(m))/2.0)

         # pull out lifetime of star of mass m so we can
         # calculate SFR when star was born which is t-lifetime
         taum = lookup_taum(mmid,col_choice)
         tdiff = t - taum
         # only release material after stars die
         if tdiff <= 0:
             ezm = 0
             eom = 0
             edm = 0
             em = 0
         else:
             # get nearest Z and SFR which corresponds to Z and SFR at time=t-taum
             zdiff = z_near(tdiff)[1] # find_nearest(z_lookup,tdiff)[1]
             oxydiff = oxy_near(tdiff)[1] # find_nearest(oxy_lookup,tdiff)[1]
             sfrdiff = sfr_near(tdiff)[1] # find_nearest(sfr_lookup,tdiff)[1]
             ezm += ejected_metal_mass(mmid, sfrdiff, zdiff, metallicity, imf) * dm
             eom += ejected_oxygen_mass(mmid, sfrdiff, oxydiff, metallicity, imf) * dm
             em += ejected_gas_mass(mmid, sfrdiff, imf) * dm
             edm += ejected_dust_mass(choice, delta_lims, reduce_sn, mmid, sfrdiff, zdiff, metallicity, imf) * dm

         #Calculate the next mass value
         mnew = 10**(logmnew)
         m = mnew
     return em, ezm, eom, edm<|MERGE_RESOLUTION|>--- conflicted
+++ resolved
@@ -45,11 +45,7 @@
     t_0 = 1e-3 # we want it to start at 1e-3
     tend_sfh = sfh[1][0] # 1st time array after 0
     # work out difference between t_0 and [1] entry in SFH
-<<<<<<< HEAD
-    dlogt = (np.log10(tend_sfh) - np.log10(t_0))/150
-=======
     dlogt = (np.log10(tend_sfh) - np.log10(t_0))/1000 #150 can be used to speed up code if smooth SFH
->>>>>>> 172d9add
     norm = sfh[1][1]*(1./np.exp(-1.*gamma*tend_sfh))
     sfr_extra = norm * np.exp(-1.*gamma*t_0)
     sfr_new = sfr_extra
