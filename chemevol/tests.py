--- conflicted
+++ resolved
@@ -35,15 +35,10 @@
 from astropy.table import Table
 from functions import remnant_mass, destruction_timescale, destroy_dust, graingrowth, \
                     grow_timescale, dust_masses_fresh, initial_mass_function_integral, \
-<<<<<<< HEAD
                     inflows, ejected_gas_mass, astration, fresh_metals, \
                     ejected_dust_mass, imf_chab, outflows_feldmann, gas_inandout,\
                     metals_inandout, dust_inandout
-
-=======
-                    inflows, outflows, ejected_gas_mass, astration, fresh_metals, \
-                    ejected_dust_mass, imf_chab
->>>>>>> 5aca7acf
+        
 from lookups import lifetime, mass_yields, dust_mass_sn, find_nearest, \
                     lookup_taum, lookup_fn
 
